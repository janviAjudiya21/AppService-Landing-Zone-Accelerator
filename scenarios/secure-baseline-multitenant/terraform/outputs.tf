--- conflicted
+++ resolved
@@ -10,17 +10,11 @@
   value = module.spoke.web_app_uri
 }
 
-<<<<<<< HEAD
-# output "cmd_devops_vm_rdp" {
-#   value = "az network bastion rdp --name ${module.hub.bastion_name} --resource-group ${module.hub.rg_name} --target-resource-id ${module.spoke.devops_vm_id} --disable-gateway"
-# }
-=======
 output "cmd_devops_vm_rdp" {
   value = (var.deployment_options.deploy_bastion && var.deployment_options.deploy_vm ?
   "az network bastion rdp --name ${module.hub.bastion_name} --resource-group ${module.hub.rg_name} --target-resource-id ${module.spoke.devops_vm_id} --disable-gateway"
   : null)
 }
->>>>>>> d8aa2faf
 
 output "cmd_grant_sql_permissions" {
   value = <<EOT
