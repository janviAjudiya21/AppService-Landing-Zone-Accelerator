terraform {
  required_providers {
    azurecaf = {
      source  = "aztfmod/azurecaf"
      version = ">=1.2.23"
<<<<<<< HEAD
    }
  }
}

provider "azurerm" {
  features {
    resource_group {
      prevent_deletion_if_contains_resources = false
=======
>>>>>>> d8aa2faf
    }
  }
}

resource "random_password" "vm_admin_username" {
  length  = 10
  special = false
}

resource "random_password" "vm_admin_password" {
  length  = 16
  special = true
}

locals {
  vm_admin_username = var.vm_admin_username == null ? random_password.vm_admin_username.result : var.vm_admin_username
  vm_admin_password = var.vm_admin_password == null ? random_password.vm_admin_password.result : var.vm_admin_password
}

resource "azurecaf_name" "resource_group" {
  name          = var.application_name
  resource_type = "azurerm_resource_group"
  suffixes      = [var.environment]
}

resource "azurerm_resource_group" "spoke" {
  name     = azurecaf_name.resource_group.result
  location = var.location

  tags = {
    "terraform"        = "true"
    "environment"      = var.environment
    "application-name" = var.application_name
  }
}

resource "azurecaf_name" "law" {
  name          = var.application_name
  resource_type = "azurerm_log_analytics_workspace"
  suffixes      = [var.environment]
}

resource "azurerm_log_analytics_workspace" "law" {
  name                = azurecaf_name.law.result
  location            = var.location
  resource_group_name = azurerm_resource_group.spoke.name
  sku                 = "PerGB2018"
  retention_in_days   = 30
  # internet_ingestion_enabled = false
}

resource "random_integer" "unique_id" {
  min = 1
  max = 9999
}

resource "azurecaf_name" "spoke_network" {
  name          = var.application_name
  resource_type = "azurerm_virtual_network"
  suffixes      = [var.environment]
}

resource "azurecaf_name" "appsvc_subnet" {
  name          = "appsvc"
  resource_type = "azurerm_subnet"
}

resource "azurecaf_name" "ingress_subnet" {
  name          = "ingress"
  resource_type = "azurerm_subnet"
}

resource "azurecaf_name" "devops_subnet" {
  name          = "devops"
  resource_type = "azurerm_subnet"
}

resource "azurecaf_name" "private_link_subnet" {
  name          = "private-link"
  resource_type = "azurerm_subnet"
}

<<<<<<< HEAD
=======
//ToDo: Determine if it makes sense to have the ingress subnet or just use the private link subnet
//ToDo: Revisit the default IP ranges to smaller (more realistic)

>>>>>>> d8aa2faf
module "network" {
  source = "../shared/network"

  resource_group = azurerm_resource_group.spoke.name
  location       = var.location
  name           = azurecaf_name.spoke_network.result
  vnet_cidr      = var.vnet_cidr

  subnets = [
    {
      name        = azurecaf_name.appsvc_subnet.result
      subnet_cidr = var.appsvc_subnet_cidr
      delegation = {
        name = "Microsoft.Web/serverFarms"
        service_delegation = {
          name    = "Microsoft.Web/serverFarms"
          actions = ["Microsoft.Network/virtualNetworks/subnets/action"]
        }
      }
    },
    {
      name        = azurecaf_name.ingress_subnet.result
      subnet_cidr = var.front_door_subnet_cidr
      delegation  = null
    },
    {
      name        = azurecaf_name.devops_subnet.result
      subnet_cidr = var.devops_subnet_cidr
      delegation  = null
    },
    {
      name        = azurecaf_name.private_link_subnet.result
      subnet_cidr = var.private_link_subnet_cidr
      delegation  = null
    }
  ]
<<<<<<< HEAD

=======
>>>>>>> d8aa2faf
}

module "user_defined_routes" {
  count = var.deployment_options.enable_egress_lockdown ? 1 : 0

  source = "../shared/user-defined-routes"

  resource_group   = azurerm_resource_group.spoke.name
  location         = var.location
  route_table_name = "egress-lockdown"

  routes = [
    {
      name                   = "defaultRoute"
      address_prefix         = "0.0.0.0/0"
      next_hop_type          = "VirtualAppliance"
      next_hop_in_ip_address = var.firewall_private_ip
    }
  ]

  subnet_ids = module.network.subnets[*].id
}

//ToDo: System assigned identities vs user assigned identities
//ToDo: Add Redis Cache connectiong string reference to app settings (Key Vault)
//ToDo: Add SQL Server connectiong string reference to app settings (App Config)

module "app_service" {
  source = "./app-service"

<<<<<<< HEAD
  resource_group       = azurerm_resource_group.spoke.name
  application_name     = var.application_name
  webapp_slot_name     = var.webapp_slot_name
  environment          = var.environment
  location             = var.location
  unique_id            = random_integer.unique_id.result
  sku_name             = "S1"
  os_type              = "Windows"
  instrumentation_key  = module.app_insights.instrumentation_key
  ai_connection_string = module.app_insights.connection_string
  appsvc_subnet_id     = module.network.subnets[index(module.network.subnets.*.name, azurecaf_name.appsvc_subnet.result)].id
  frontend_subnet_id   = module.network.subnets[index(module.network.subnets.*.name, azurecaf_name.ingress_subnet.result)].id

  private_dns_zone = {
    name = var.private_dns_zones[index(var.private_dns_zones.*.name, "privatelink.azurewebsites.net")].name
    id   = var.private_dns_zones[index(var.private_dns_zones.*.name, "privatelink.azurewebsites.net")].id
=======
  resource_group             = azurerm_resource_group.spoke.name
  application_name           = var.application_name
  environment                = var.environment
  location                   = var.location
  unique_id                  = random_integer.unique_id.result
  log_analytics_workspace_id = azurerm_log_analytics_workspace.law.id
  enable_diagnostic_settings = var.deployment_options.enable_diagnostic_settings

  appsvc_subnet_id     = module.network.subnets[index(module.network.subnets.*.name, azurecaf_name.appsvc_subnet.result)].id
  frontend_subnet_id   = module.network.subnets[index(module.network.subnets.*.name, azurecaf_name.ingress_subnet.result)].id
  service_plan_options = var.appsvc_options.service_plan

  webapp_options = {
    ai_connection_string = module.app_insights.connection_string
    instrumentation_key  = module.app_insights.instrumentation_key
    slots                = var.appsvc_options.web_app.slots
    application_stack    = var.appsvc_options.web_app.application_stack
  }

  private_dns_zone = {
    name           = var.private_dns_zones[index(var.private_dns_zones.*.name, "privatelink.azurewebsites.net")].name
    id             = var.private_dns_zones[index(var.private_dns_zones.*.name, "privatelink.azurewebsites.net")].id
    resource_group = var.private_dns_zones_rg
>>>>>>> d8aa2faf
  }
}

//ToDo: Enable extension to deploy DevOps agent

resource "azurecaf_name" "devops_vm" {
  name          = "devops"
  resource_type = "azurerm_windows_virtual_machine"
  suffixes      = [random_integer.unique_id.result]
}

resource "azurecaf_name" "devops_vm_identity" {
  name          = azurecaf_name.devops_vm.result
  resource_type = "azurerm_user_assigned_identity"
}

resource "azurerm_user_assigned_identity" "devops_vm" {
  name                = azurecaf_name.devops_vm_identity.result
  location            = var.location
  resource_group_name = azurerm_resource_group.spoke.name
}

module "devops_vm" {
  count = var.deployment_options.deploy_vm ? 1 : 0

  source = "../shared/windows-vm"

<<<<<<< HEAD
  resource_group     = azurerm_resource_group.spoke.name
  vm_name            = "devops"
  location           = var.location
  vm_subnet_id       = module.network.subnets[index(module.network.subnets.*.name, azurecaf_name.devops_subnet.result)].id
  unique_id          = random_integer.unique_id.result
  admin_username     = local.vm_admin_username
  admin_password     = local.vm_admin_password
  aad_admin_username = var.vm_aad_admin_username
  enroll_with_mdm    = false
  install_extensions = false
  firewall_rules     = var.firewall_rules
=======
  resource_group            = azurerm_resource_group.spoke.name
  vm_name                   = azurecaf_name.devops_vm.result
  location                  = var.location
  user_assigned_identity_id = azurerm_user_assigned_identity.devops_vm.id
  vm_subnet_id              = module.network.subnets[index(module.network.subnets.*.name, azurecaf_name.devops_subnet.result)].id
  admin_username            = local.vm_admin_username
  admin_password            = local.vm_admin_password
  aad_admin_username        = var.vm_aad_admin_username

  # enable_azure_ad_join = false
  # install_extensions   = false

  # remote_exec_commands = [
  #   "powershell.exe -Command \"(New-Object System.Net.WebClient).DownloadFile('https://aka.ms/installazurecliwindows', 'C:\\Temp\\AzureCLI.msi')\"",
  #   "msiexec.exe /i C:\\Temp\\AzureCLI.msi /quiet /qn /norestart",
  #   "powershell.exe -Command \"az login --identity\"",
  #   "powershell.exe -Command \"az keyvault secret set --vault-name ${module.key_vault.vault_name} --name sql_connstring --value ${module.sql_database[0].sql_db_connection_string}\""
  # ]
}

module "devops_vm_extension" {
  count = var.deployment_options.deploy_vm ? 1 : 0

  source = "../shared/windows-vm-ext"

  vm_id = module.devops_vm[0].id

  enable_azure_ad_join = true
  install_extensions   = false
}

resource "azurerm_virtual_machine_extension" "post_deploy_actions" {
  count = var.deployment_options.deploy_vm ? 1 : 0

  name                 = "post-deployment-script"
  virtual_machine_id   = module.devops_vm[0].id
  publisher            = "Microsoft.Compute"
  type                 = "CustomScriptExtension"
  type_handler_version = "1.10"

  protected_settings = <<PROTECTED_SETTINGS
    {
        "commandToExecute": "powershell.exe -ExecutionPolicy Unrestricted -File deploy-config.ps1",
        "fileUris": ["https://raw.githubusercontent.com/Azure/appservice-landing-zone-accelerator/feature/secure-baseline-scenario-v2/scenarios/secure-baseline-multitenant/terraform/modules/shared/windows-vm-ext/deploy-config.ps1"]
    }
  PROTECTED_SETTINGS

  timeouts {
    create = "30m"
  }
>>>>>>> d8aa2faf
}

module "front_door" {
  source = "./front-door"

<<<<<<< HEAD
  resource_group   = azurerm_resource_group.spoke.name
  application_name = var.application_name
  environment      = var.environment
  location         = var.location
  enable_waf       = var.deployment_options.enable_waf
  unique_id        = random_integer.unique_id.result
=======
  resource_group             = azurerm_resource_group.spoke.name
  application_name           = var.application_name
  environment                = var.environment
  location                   = var.location
  enable_waf                 = var.deployment_options.enable_waf
  unique_id                  = random_integer.unique_id.result
  log_analytics_workspace_id = azurerm_log_analytics_workspace.law.id
  enable_diagnostic_settings = var.deployment_options.enable_diagnostic_settings
>>>>>>> d8aa2faf

  endpoint_settings = [
    {
      endpoint_name            = "${var.application_name}-${var.environment}"
      web_app_id               = module.app_service.web_app_id
      web_app_hostname         = module.app_service.web_app_hostname
      private_link_target_type = "sites"
    },

    # Connecting a front door origin to an app service slot through private link is currently not supported
    # {
    #   endpoint_name            = "${var.application_name}-${var.environment}-${var.webapp_slot_name}"
    #   web_app_id               = module.app_service.web_app_id # Note: needs to be the resource id of the app, not the id of the slot
    #   web_app_hostname         = module.app_service.web_app_slot_hostname
    #   private_link_target_type = "sites-${var.webapp_slot_name}"
    # }
  ]

  depends_on = [
    module.app_service
  ]
}

module "sql_database" {
  count = var.deployment_options.deploy_sql_database ? 1 : 0

  source = "./sql-database"

  resource_group            = azurerm_resource_group.spoke.name
  application_name          = var.application_name
  environment               = var.environment
  location                  = var.location
  unique_id                 = random_integer.unique_id.result
  tenant_id                 = var.tenant_id
  aad_admin_group_object_id = var.aad_admin_group_object_id
  aad_admin_group_name      = var.aad_admin_group_name
<<<<<<< HEAD
  sql_db_name               = "sample-db"
  private_link_subnet_id    = module.network.subnets[index(module.network.subnets.*.name, azurecaf_name.private_link_subnet.result)].id
  private_dns_zone_name     = var.private_dns_zones[index(var.private_dns_zones.*.name, "privatelink.database.windows.net")].name
=======
  private_link_subnet_id    = module.network.subnets[index(module.network.subnets.*.name, azurecaf_name.private_link_subnet.result)].id

  sql_databases = [
    {
      name     = "sample-db"
      sku_name = "S0"
    }
  ]

  private_dns_zone = {
    name           = var.private_dns_zones[index(var.private_dns_zones.*.name, "privatelink.database.windows.net")].name
    id             = var.private_dns_zones[index(var.private_dns_zones.*.name, "privatelink.database.windows.net")].id
    resource_group = var.private_dns_zones_rg
  }
>>>>>>> d8aa2faf
}

//ToDo: Add SQL Database connectiong string (without secrets) 

module "app_configuration" {
  count = var.deployment_options.deploy_app_config ? 1 : 0

  source = "./app-configuration"

<<<<<<< HEAD
  resource_group            = azurerm_resource_group.spoke.name
  application_name          = var.application_name
  environment               = var.environment
  location                  = var.location
  unique_id                 = random_integer.unique_id.result
  tenant_id                 = var.tenant_id
  web_app_principal_id      = module.app_service.web_app_principal_id
  web_app_slot_principal_id = module.app_service.web_app_slot_principal_id
  private_link_subnet_id    = module.network.subnets[index(module.network.subnets.*.name, azurecaf_name.private_link_subnet.result)].id
  private_dns_zone_name     = var.private_dns_zones[index(var.private_dns_zones.*.name, "privatelink.azconfig.io")].id
  sql_server_name           = module.sql_database.sql_server_name
  sql_db_name               = module.sql_database.sql_db_name
=======
  resource_group         = azurerm_resource_group.spoke.name
  application_name       = var.application_name
  environment            = var.environment
  location               = var.location
  unique_id              = random_integer.unique_id.result
  tenant_id              = var.tenant_id
  private_link_subnet_id = module.network.subnets[index(module.network.subnets.*.name, azurecaf_name.private_link_subnet.result)].id

  data_reader_identities = [
    module.app_service.web_app_principal_id,
    module.app_service.web_app_slot_principal_id
  ]

  data_owner_identities = [
    azurerm_user_assigned_identity.devops_vm.principal_id
  ]

  private_dns_zone = {
    name           = var.private_dns_zones[index(var.private_dns_zones.*.name, "privatelink.azconfig.io")].name
    id             = var.private_dns_zones[index(var.private_dns_zones.*.name, "privatelink.azconfig.io")].id
    resource_group = var.private_dns_zones_rg
  }
>>>>>>> d8aa2faf
}

//ToDo: Add Redis Cache connectiong string (without secrets) 

module "key_vault" {
  source = "./key-vault"

<<<<<<< HEAD
  resource_group            = azurerm_resource_group.spoke.name
  application_name          = var.application_name
  environment               = var.environment
  location                  = var.location
  tenant_id                 = var.tenant_id
  unique_id                 = random_integer.unique_id.result
  sku_name                  = "standard"
  web_app_principal_id      = module.app_service.web_app_principal_id
  web_app_slot_principal_id = module.app_service.web_app_slot_principal_id
  private_link_subnet_id    = module.network.subnets[index(module.network.subnets.*.name, azurecaf_name.private_link_subnet.result)].id
  private_dns_zone_name     = var.private_dns_zones[index(var.private_dns_zones.*.name, "privatelink.vaultcore.azure.net")].name
=======
  resource_group         = azurerm_resource_group.spoke.name
  application_name       = var.application_name
  environment            = var.environment
  location               = var.location
  tenant_id              = var.tenant_id
  unique_id              = random_integer.unique_id.result
  sku_name               = "standard"
  private_link_subnet_id = module.network.subnets[index(module.network.subnets.*.name, azurecaf_name.private_link_subnet.result)].id

  secret_reader_identities = [
    module.app_service.web_app_principal_id,
    module.app_service.web_app_slot_principal_id
  ]

  secret_officer_identities = [
    azurerm_user_assigned_identity.devops_vm.principal_id
  ]

  private_dns_zone = {
    name           = var.private_dns_zones[index(var.private_dns_zones.*.name, "privatelink.vaultcore.azure.net")].name
    id             = var.private_dns_zones[index(var.private_dns_zones.*.name, "privatelink.vaultcore.azure.net")].id
    resource_group = var.private_dns_zones_rg
  }
>>>>>>> d8aa2faf
}

module "app_insights" {
  source = "./app-insights"

  resource_group             = azurerm_resource_group.spoke.name
  application_name           = var.application_name
  environment                = var.environment
  location                   = var.location
  web_app_name               = module.app_service.web_app_name
  log_analytics_workspace_id = azurerm_log_analytics_workspace.law.id
}

module "redis_cache" {
  count = var.deployment_options.deploy_redis ? 1 : 0

  source = "./redis-cache"

<<<<<<< HEAD
  resource_group            = azurerm_resource_group.spoke.name
  application_name          = var.application_name
  environment               = var.environment
  location                  = var.location
  unique_id                 = random_integer.unique_id.result
  tenant_id                 = var.tenant_id
  sku_name                  = "Standard"
  private_link_subnet_id    = module.network.subnets[index(module.network.subnets.*.name, azurecaf_name.private_link_subnet.result)].id
  private_dns_zone_name     = var.private_dns_zones[index(var.private_dns_zones.*.name, "privatelink.redis.cache.windows.net")].name
  web_app_principal_id      = module.app_service.web_app_principal_id
  web_app_slot_principal_id = module.app_service.web_app_slot_principal_id
=======
  resource_group         = azurerm_resource_group.spoke.name
  application_name       = var.application_name
  environment            = var.environment
  location               = var.location
  unique_id              = random_integer.unique_id.result
  sku_name               = "Standard"
  private_link_subnet_id = module.network.subnets[index(module.network.subnets.*.name, azurecaf_name.private_link_subnet.result)].id

  private_dns_zone = {
    name           = var.private_dns_zones[index(var.private_dns_zones.*.name, "privatelink.redis.cache.windows.net")].name
    id             = var.private_dns_zones[index(var.private_dns_zones.*.name, "privatelink.redis.cache.windows.net")].id
    resource_group = var.private_dns_zones_rg
  }
>>>>>>> d8aa2faf
}<|MERGE_RESOLUTION|>--- conflicted
+++ resolved
@@ -3,17 +3,6 @@
     azurecaf = {
       source  = "aztfmod/azurecaf"
       version = ">=1.2.23"
-<<<<<<< HEAD
-    }
-  }
-}
-
-provider "azurerm" {
-  features {
-    resource_group {
-      prevent_deletion_if_contains_resources = false
-=======
->>>>>>> d8aa2faf
     }
   }
 }
@@ -96,12 +85,9 @@
   resource_type = "azurerm_subnet"
 }
 
-<<<<<<< HEAD
-=======
 //ToDo: Determine if it makes sense to have the ingress subnet or just use the private link subnet
 //ToDo: Revisit the default IP ranges to smaller (more realistic)
 
->>>>>>> d8aa2faf
 module "network" {
   source = "../shared/network"
 
@@ -138,10 +124,6 @@
       delegation  = null
     }
   ]
-<<<<<<< HEAD
-
-=======
->>>>>>> d8aa2faf
 }
 
 module "user_defined_routes" {
@@ -172,24 +154,6 @@
 module "app_service" {
   source = "./app-service"
 
-<<<<<<< HEAD
-  resource_group       = azurerm_resource_group.spoke.name
-  application_name     = var.application_name
-  webapp_slot_name     = var.webapp_slot_name
-  environment          = var.environment
-  location             = var.location
-  unique_id            = random_integer.unique_id.result
-  sku_name             = "S1"
-  os_type              = "Windows"
-  instrumentation_key  = module.app_insights.instrumentation_key
-  ai_connection_string = module.app_insights.connection_string
-  appsvc_subnet_id     = module.network.subnets[index(module.network.subnets.*.name, azurecaf_name.appsvc_subnet.result)].id
-  frontend_subnet_id   = module.network.subnets[index(module.network.subnets.*.name, azurecaf_name.ingress_subnet.result)].id
-
-  private_dns_zone = {
-    name = var.private_dns_zones[index(var.private_dns_zones.*.name, "privatelink.azurewebsites.net")].name
-    id   = var.private_dns_zones[index(var.private_dns_zones.*.name, "privatelink.azurewebsites.net")].id
-=======
   resource_group             = azurerm_resource_group.spoke.name
   application_name           = var.application_name
   environment                = var.environment
@@ -213,7 +177,6 @@
     name           = var.private_dns_zones[index(var.private_dns_zones.*.name, "privatelink.azurewebsites.net")].name
     id             = var.private_dns_zones[index(var.private_dns_zones.*.name, "privatelink.azurewebsites.net")].id
     resource_group = var.private_dns_zones_rg
->>>>>>> d8aa2faf
   }
 }
 
@@ -241,19 +204,6 @@
 
   source = "../shared/windows-vm"
 
-<<<<<<< HEAD
-  resource_group     = azurerm_resource_group.spoke.name
-  vm_name            = "devops"
-  location           = var.location
-  vm_subnet_id       = module.network.subnets[index(module.network.subnets.*.name, azurecaf_name.devops_subnet.result)].id
-  unique_id          = random_integer.unique_id.result
-  admin_username     = local.vm_admin_username
-  admin_password     = local.vm_admin_password
-  aad_admin_username = var.vm_aad_admin_username
-  enroll_with_mdm    = false
-  install_extensions = false
-  firewall_rules     = var.firewall_rules
-=======
   resource_group            = azurerm_resource_group.spoke.name
   vm_name                   = azurecaf_name.devops_vm.result
   location                  = var.location
@@ -304,20 +254,11 @@
   timeouts {
     create = "30m"
   }
->>>>>>> d8aa2faf
 }
 
 module "front_door" {
   source = "./front-door"
 
-<<<<<<< HEAD
-  resource_group   = azurerm_resource_group.spoke.name
-  application_name = var.application_name
-  environment      = var.environment
-  location         = var.location
-  enable_waf       = var.deployment_options.enable_waf
-  unique_id        = random_integer.unique_id.result
-=======
   resource_group             = azurerm_resource_group.spoke.name
   application_name           = var.application_name
   environment                = var.environment
@@ -326,7 +267,6 @@
   unique_id                  = random_integer.unique_id.result
   log_analytics_workspace_id = azurerm_log_analytics_workspace.law.id
   enable_diagnostic_settings = var.deployment_options.enable_diagnostic_settings
->>>>>>> d8aa2faf
 
   endpoint_settings = [
     {
@@ -363,11 +303,6 @@
   tenant_id                 = var.tenant_id
   aad_admin_group_object_id = var.aad_admin_group_object_id
   aad_admin_group_name      = var.aad_admin_group_name
-<<<<<<< HEAD
-  sql_db_name               = "sample-db"
-  private_link_subnet_id    = module.network.subnets[index(module.network.subnets.*.name, azurecaf_name.private_link_subnet.result)].id
-  private_dns_zone_name     = var.private_dns_zones[index(var.private_dns_zones.*.name, "privatelink.database.windows.net")].name
-=======
   private_link_subnet_id    = module.network.subnets[index(module.network.subnets.*.name, azurecaf_name.private_link_subnet.result)].id
 
   sql_databases = [
@@ -382,7 +317,6 @@
     id             = var.private_dns_zones[index(var.private_dns_zones.*.name, "privatelink.database.windows.net")].id
     resource_group = var.private_dns_zones_rg
   }
->>>>>>> d8aa2faf
 }
 
 //ToDo: Add SQL Database connectiong string (without secrets) 
@@ -392,20 +326,6 @@
 
   source = "./app-configuration"
 
-<<<<<<< HEAD
-  resource_group            = azurerm_resource_group.spoke.name
-  application_name          = var.application_name
-  environment               = var.environment
-  location                  = var.location
-  unique_id                 = random_integer.unique_id.result
-  tenant_id                 = var.tenant_id
-  web_app_principal_id      = module.app_service.web_app_principal_id
-  web_app_slot_principal_id = module.app_service.web_app_slot_principal_id
-  private_link_subnet_id    = module.network.subnets[index(module.network.subnets.*.name, azurecaf_name.private_link_subnet.result)].id
-  private_dns_zone_name     = var.private_dns_zones[index(var.private_dns_zones.*.name, "privatelink.azconfig.io")].id
-  sql_server_name           = module.sql_database.sql_server_name
-  sql_db_name               = module.sql_database.sql_db_name
-=======
   resource_group         = azurerm_resource_group.spoke.name
   application_name       = var.application_name
   environment            = var.environment
@@ -428,7 +348,6 @@
     id             = var.private_dns_zones[index(var.private_dns_zones.*.name, "privatelink.azconfig.io")].id
     resource_group = var.private_dns_zones_rg
   }
->>>>>>> d8aa2faf
 }
 
 //ToDo: Add Redis Cache connectiong string (without secrets) 
@@ -436,19 +355,6 @@
 module "key_vault" {
   source = "./key-vault"
 
-<<<<<<< HEAD
-  resource_group            = azurerm_resource_group.spoke.name
-  application_name          = var.application_name
-  environment               = var.environment
-  location                  = var.location
-  tenant_id                 = var.tenant_id
-  unique_id                 = random_integer.unique_id.result
-  sku_name                  = "standard"
-  web_app_principal_id      = module.app_service.web_app_principal_id
-  web_app_slot_principal_id = module.app_service.web_app_slot_principal_id
-  private_link_subnet_id    = module.network.subnets[index(module.network.subnets.*.name, azurecaf_name.private_link_subnet.result)].id
-  private_dns_zone_name     = var.private_dns_zones[index(var.private_dns_zones.*.name, "privatelink.vaultcore.azure.net")].name
-=======
   resource_group         = azurerm_resource_group.spoke.name
   application_name       = var.application_name
   environment            = var.environment
@@ -472,7 +378,6 @@
     id             = var.private_dns_zones[index(var.private_dns_zones.*.name, "privatelink.vaultcore.azure.net")].id
     resource_group = var.private_dns_zones_rg
   }
->>>>>>> d8aa2faf
 }
 
 module "app_insights" {
@@ -491,19 +396,6 @@
 
   source = "./redis-cache"
 
-<<<<<<< HEAD
-  resource_group            = azurerm_resource_group.spoke.name
-  application_name          = var.application_name
-  environment               = var.environment
-  location                  = var.location
-  unique_id                 = random_integer.unique_id.result
-  tenant_id                 = var.tenant_id
-  sku_name                  = "Standard"
-  private_link_subnet_id    = module.network.subnets[index(module.network.subnets.*.name, azurecaf_name.private_link_subnet.result)].id
-  private_dns_zone_name     = var.private_dns_zones[index(var.private_dns_zones.*.name, "privatelink.redis.cache.windows.net")].name
-  web_app_principal_id      = module.app_service.web_app_principal_id
-  web_app_slot_principal_id = module.app_service.web_app_slot_principal_id
-=======
   resource_group         = azurerm_resource_group.spoke.name
   application_name       = var.application_name
   environment            = var.environment
@@ -517,5 +409,4 @@
     id             = var.private_dns_zones[index(var.private_dns_zones.*.name, "privatelink.redis.cache.windows.net")].id
     resource_group = var.private_dns_zones_rg
   }
->>>>>>> d8aa2faf
 }