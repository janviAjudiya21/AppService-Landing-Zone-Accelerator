--- conflicted
+++ resolved
@@ -61,18 +61,6 @@
   vm_admin_username         = var.vm_admin_username
   vm_admin_password         = var.vm_admin_password
   vm_aad_admin_username     = var.vm_aad_admin_username
-<<<<<<< HEAD
-  webapp_slot_name          = var.webapp_slot_name
-  vnet_cidr                 = local.spoke_vnet_cidr
-  firewall_private_ip       = module.hub.firewall_private_ip
-  firewall_rules            = module.hub.firewall_rules
-  appsvc_subnet_cidr        = local.appsvc_subnet_cidr
-  front_door_subnet_cidr    = local.front_door_subnet_cidr
-  devops_subnet_cidr        = local.devops_subnet_cidr
-  private_link_subnet_cidr  = local.private_link_subnet_cidr
-  deployment_options        = var.deployment_options
-  private_dns_zones         = module.private_dns_zones.dns_zones
-=======
 
   vnet_cidr                = local.spoke_vnet_cidr
   appsvc_subnet_cidr       = local.appsvc_subnet_cidr
@@ -91,7 +79,6 @@
   depends_on = [
     module.hub.firewall_rules
   ]
->>>>>>> d8aa2faf
 }
 
 module "private_dns_zones" {
@@ -117,29 +104,6 @@
       vnet_resource_group = module.spoke.rg_name
     }
   ]
-<<<<<<< HEAD
-}
-
-module "private_dns_records" {
-  count = length(module.spoke.web_app_private_endpoints)
-
-  source = "./modules/shared/private-dns-record"
-
-  resource_group = module.hub.rg_name
-
-  dns_records = [
-    {
-      zone_name          = "privatelink.azurewebsites.net"
-      dns_name           = module.spoke.web_app_private_endpoints[count.index].name
-      private_ip_address = module.spoke.web_app_private_endpoints[count.index].ip_address
-    }
-  ]
-
-  depends_on = [
-    module.private_dns_zones
-  ]
-=======
->>>>>>> d8aa2faf
 }
 
 resource "azurerm_virtual_network_peering" "hub_to_spoke" {
