{
    "$schema": "https://schema.management.azure.com/schemas/2021-09-09/uiFormDefinition.schema.json#",
    "view": {
        "kind": "Form",
        "properties": {
            "title": "App Service LZA - Secure Baseline multitenant ",
            "steps": [
                {
                    "name": "basics",
                    "label": "Deployment settings",
                    "elements": [
                        {
                            "name": "resourceScope",
                            "type": "Microsoft.Common.ResourceScope"
                        },
                        {
                            "name": "getSubscriptions",
                            "type": "Microsoft.Solutions.ArmApiControl",
                            "request": {
                                "method": "POST",
                                "path": "providers/Microsoft.ResourceGraph/resources?api-version=2021-03-01",
                                "body": {
                                    "query": "ResourceContainers | where type =~ 'microsoft.resources/subscriptions' | where properties.state =~ 'enabled' | project label=tostring(name), description=subscriptionId, value=subscriptionId | order by label asc"
                                }
                            }
                        },
                        {
                            "name": "getLocations",
                            "type": "Microsoft.Solutions.ArmApiControl",
                            "request": {
                                "method": "GET",
                                "path": "locations?api-version=2019-11-01"
                            }
                        },
                        {
                            "name": "workloadName",
                            "type": "Microsoft.Common.TextBox",
                            "label": "Workload Name",
                            "subLabel": "",
                            "defaultValue": "",
                            "toolTip": "suffix (max 10 characters long) that will be used to name the resources in a pattern like <resourceAbbreviation>-<workloadName>",
                            "constraints": {
                                "required": true,
                                "regex": "",
                                "validationMessage": "",
                                "validations": [
                                    {
                                        "isValid": "[or(or(empty(steps('basics').workloadName),and(not(startsWith(steps('basics').workloadName,'[[')),startsWith(steps('basics').workloadName,'['),endsWith(steps('basics').workloadName,']'),greater(indexOf(steps('basics').workloadName,'('),-1),greater(indexOf(steps('basics').workloadName,')'),-1))),lessOrEquals(length(steps('basics').workloadName),10))]",
                                        "message": "The value must have a length of at most 10."
                                    }
                                ]
                            },
                            "infoMessages": [],
                            "visible": true
                        },
                        {
                            "name": "environmentName",
                            "type": "Microsoft.Common.DropDown",
                            "label": "Environment Name",
                            "subLabel": "",
                            "defaultValue": "test",
                            "toolTip": "Required. The name of the Environment Name (e.g. \"dev\", \"test\", \"prod\", \"preprod\", \"staging\", \"uat\", \"dr\", \"qa\"). Up to 8 characters long.",
                            "constraints": {
                                "allowedValues": [
                                    {
                                        "label": "dev",
                                        "value": "dev"
                                    },
                                    {
                                        "label": "dr",
                                        "value": "dr"
                                    },
                                    {
                                        "label": "preprod",
                                        "value": "preprod"
                                    },
                                    {
                                        "label": "prod",
                                        "value": "prod"
                                    },
                                    {
                                        "label": "qa",
                                        "value": "qa"
                                    },
                                    {
                                        "label": "staging",
                                        "value": "staging"
                                    },
                                    {
                                        "label": "test",
                                        "value": "test"
                                    },
                                    {
                                        "label": "uat",
                                        "value": "uat"
                                    }
                                ],
                                "required": true,
                                "validations": [
                                    {
                                        "isValid": "[or(or(empty(steps('basics').environmentName),and(not(startsWith(steps('basics').environmentName,'[[')),startsWith(steps('basics').environmentName,'['),endsWith(steps('basics').environmentName,']'),greater(indexOf(steps('basics').environmentName,'('),-1),greater(indexOf(steps('basics').environmentName,')'),-1))),lessOrEquals(length(steps('basics').environmentName),8))]",
                                        "message": "The value must have a length of at most 8."
                                    }
                                ]
                            },
                            "infoMessages": [],
                            "visible": true
                        },
                        {
                            "name": "appSvcPlanSection",
                            "type": "Microsoft.Common.Section",
                            "label": "App Service Plan settings",
                            "elements": [
                                {
                                    "name": "scenarioSelector",
                                    "type": "Microsoft.Common.TextBlock",
                                    "visible": true,
                                    "options": {
                                        "text": "You can host your web applications in App Service Environment v3 (isolated hosting) or in an App Service Plan (multitenant hosting)",
                                        "link": {
                                            "label": "Learn more for App Service Environment v3",
                                            "uri": "https://learn.microsoft.com/azure/app-service/environment/overview"
                                        }
                                    }
                                },
                                {
                                    "name": "deployAseV3",
                                    "type": "Microsoft.Common.OptionsGroup",
                                    "visible": true,
                                    "label": "Deploy Isolated ASEv3?",
                                    "defaultValue": "No",
                                    "constraints": {
                                        "allowedValues": [                                            
                                            {
                                                "label": "No",
                                                "value": false
                                            },
                                            {
                                                "label": "Yes",
                                                "value": true
                                            }
                                        ]
                                    }
                                },
                                {
                                    "name": "appSvcPlanSettings",
                                    "type": "Microsoft.Common.TextBlock",
                                    "visible": true,
                                    "options": {
                                        "text": "Select one of the predefined SKUs for your App Service Plan, and the desired underlying OS (Linux or Windows). If you wish to deploy a Zone Redundant App Service, select one of the SKUs with the suffix _AZ.",
                                        "link": {
                                            "label": "Learn more for Availability Zones",
                                            "uri": "https://azure.github.io/AppService/2021/08/25/App-service-support-for-availability-zones.html"
                                        }
                                    }
                                },
                                {
                                    "name": "webAppPlanSku",
                                    "type": "Microsoft.Common.DropDown",
                                    "label": "Web App Plan Sku",
                                    "subLabel": "",
                                    "defaultValue": "S1",
                                    "toolTip": "Defines the name, tier, size, family and capacity of the App Service Plan. Plans ending to _AZ, are deplying at least three instances in three Availability Zones. EP* is only for functions",
                                    "constraints": {
                                        "required": false,
                                        "allowedValues": [
                                            {
                                                "label": "S1",
                                                "value": "S1"
                                            },
                                            {
                                                "label": "S2",
                                                "value": "S2"
                                            },
                                            {
                                                "label": "S3",
                                                "value": "S3"
                                            },
                                            {
                                                "label": "P1V3",
                                                "value": "P1V3"
                                            },
                                            {
                                                "label": "P2V3",
                                                "value": "P2V3"
                                            },
                                            {
                                                "label": "P3V3",
                                                "value": "P3V3"
                                            },
                                            {
                                                "label": "P1V3_AZ",
                                                "value": "P1V3_AZ"
                                            },
                                            {
                                                "label": "P2V3_AZ",
                                                "value": "P2V3_AZ"
                                            },
                                            {
                                                "label": "P3V3_AZ",
                                                "value": "P3V3_AZ"
                                            }
                                        ],
                                        "validations": []
                                    },
                                    "infoMessages": [],
                                    "visible": "[equals(steps('basics').appSvcPlanSection.deployAseV3, false)]"
                                },
                                {
                                    "name": "webAppPlanSkuAse",
                                    "type": "Microsoft.Common.DropDown",
                                    "label": "Web App Plan Sku (ASEv3)",
                                    "subLabel": "",
                                    "defaultValue": "ASE_I1V2_AZ",
                                    "toolTip": "Defines the name, tier, size, family and capacity of the App Service Plan. Plans ending to _AZ, are deplying at least three instances in three Availability Zones. EP* is only for functions",
                                    "constraints": {
                                        "required": false,
                                        "allowedValues": [                                            
                                            {
                                                "label": "ASE_I1V2_AZ",
                                                "value": "ASE_I1V2_AZ"
                                            },
                                            {
                                                "label": "ASE_I2V2_AZ",
                                                "value": "ASE_I2V2_AZ"
                                            },
                                            {
                                                "label": "ASE_I3V2_AZ",
                                                "value": "ASE_I3V2_AZ"
                                            }
                                        ],
                                        "validations": []
                                    },
                                    "infoMessages": [],
                                    "visible": "[equals(steps('basics').appSvcPlanSection.deployAseV3, true)]"
                                },
                                {
                                    "name": "webAppBaseOs",
                                    "type": "Microsoft.Common.DropDown",
                                    "label": "Web App Base Os",
                                    "subLabel": "",
                                    "defaultValue": "Windows",
                                    "toolTip": "Kind of server OS of the App Service Plan",
                                    "constraints": {
                                        "required": false,
                                        "allowedValues": [
                                            {
                                                "label": "Windows",
                                                "value": "Windows"
                                            },
                                            {
                                                "label": "Linux",
                                                "value": "Linux"
                                            }
                                        ],
                                        "validations": []
                                    },
                                    "infoMessages": [],
                                    "visible": true
                                }
                            ]
                        }
                    ]
                },
                {
                    "name": "networking",
                    "label": "Network settings",
                    "elements": [
                        {
                            "name": "sectionHubSelector",
                            "type": "Microsoft.Common.Section",
                            "label": "Create a new Hub or use an existing one?",
                            "elements": [
                                {
                                    "name": "textHubSelector",
                                    "type": "Microsoft.Common.TextBlock",
                                    "visible": true,
                                    "options": {
                                        "text": "Do you want to deploy a new Hub (with all the necessary resources, i.e. Virtual Network, Azure Firewall, Azure Bastion etc), or do you prefer use an existing one? The existing hub must be in the same region, and have Azure Firewall, and Azure Bastion deployed in it.",
                                        "link": {
                                            "label": "More info for the Hub resources, at the Architecture Diagram",
                                            "uri": "https://github.com/thotheod/appservice-landing-zone-accelerator/tree/main/scenarios/secure-baseline-multitenant#architecture"
                                        }
                                    }
                                },
                                {
                                    "name": "deployHub",
                                    "type": "Microsoft.Common.OptionsGroup",
                                    "visible": true,
                                    "label": "Deploy a new Hub, or use an existing one?",
                                    "defaultValue": "New",
                                    "constraints": {
                                        "allowedValues": [
                                            {
                                                "label": "New",
                                                "value": "deployNew"
                                            },
                                            {
                                                "label": "Existing",
                                                "value": "useExisting"
                                            }
                                        ]
                                    }
                                }
                            ]
                        },
                        {
                            "name": "sectionHubNew",
                            "type": "Microsoft.Common.Section",
                            "label": "CIDR Settings for new Hub network and subnets",
                            "visible": "[equals(steps('networking').sectionHubSelector.deployHub, 'deployNew')]",
                            "elements": [
                                {
                                    "name": "textHubNew",
                                    "type": "Microsoft.Common.TextBlock",
                                    "visible": true,
                                    "options": {
                                        "text": "You can accept the default address spaces, as shown below, or you can use your own.",
                                        "link": {
                                            "label": "What address ranges can I use in my Virtual Networks?",
                                            "uri": "https://learn.microsoft.com/azure/virtual-network/virtual-networks-faq#what-address-ranges-can-i-use-in-my-vnets"
                                        }
                                    }
                                }
                            ]
                        },
                        {
                            "name": "vnetHubAddressSpace",
                            "type": "Microsoft.Common.TextBox",
                            "label": "Hub Virtual Network Address Space",
                            "subLabel": "",
                            "defaultValue": "10.242.0.0/20",
                            "toolTip": "CIDR of the HUB vnet i.e. 192.168.0.0/24 - optional if you want to use an existing hub vnet (vnetHubResourceId)",
                            "constraints": {
                                "required": false,
                                "regex": "",
                                "validationMessage": "",
                                "validations": [
                                    {
                                        "regex": "^(25[0-5]|2[0-4]\\d|1\\d\\d|[1-9]?\\d)\\.(25[0-5]|2[0-4]\\d|1\\d\\d|[1-9]?\\d)\\.(25[0-5]|2[0-4]\\d|1\\d\\d|[1-9]?\\d)\\.(25[0-5]|2[0-4]\\d|1\\d\\d|[1-9]?\\d)(?:\/(1[0-9]|2[0-4]))$",
                                        "message": "Invalid CIDR range. The address prefix must be in the range [10,24]."
                                    }
                                ]
                            },
                            "infoMessages": [],
                            "visible": "[equals(steps('networking').sectionHubSelector.deployHub, 'deployNew')]"
                        },
                        {
                            "name": "subnetHubFirewallAddressSpace",
                            "type": "Microsoft.Common.TextBox",
                            "label": "Hub Subnet CIDR for Azure Firewall",
                            "subLabel": "",
                            "defaultValue": "10.242.0.0/26",
                            "toolTip": "CIDR of the subnet hosting the azure Firewall - optional if you want to use an existing hub vnet (vnetHubResourceId)",
                            "constraints": {
                                "required": false,
                                "regex": "",
                                "validationMessage": "",
                                "validations": [
                                    {
                                        "regex": "^(25[0-5]|2[0-4]\\d|1\\d\\d|[1-9]?\\d)\\.(25[0-5]|2[0-4]\\d|1\\d\\d|[1-9]?\\d)\\.(25[0-5]|2[0-4]\\d|1\\d\\d|[1-9]?\\d)\\.(25[0-5]|2[0-4]\\d|1\\d\\d|[1-9]?\\d)(?:\/(2[0-6]))$",
                                        "message": "Invalid CIDR range. The address prefix must be in the range [20,26]."
                                    }
                                ]
                            },
                            "infoMessages": [],
                            "visible": "[equals(steps('networking').sectionHubSelector.deployHub, 'deployNew')]"
                        },
                        {
                            "name": "subnetHubBastionAddressSpace",
                            "type": "Microsoft.Common.TextBox",
                            "label": "Hub Subnet CIDR for Bastion Service",
                            "subLabel": "",
                            "defaultValue": "10.242.0.64/26",
                            "toolTip": "CIDR of the subnet hosting the Bastion Service - optional if you want to use an existing hub vnet (vnetHubResourceId)",
                            "constraints": {
                                "required": false,
                                "regex": "",
                                "validationMessage": "",
                                "validations": [
                                    {
                                        "regex": "^(25[0-5]|2[0-4]\\d|1\\d\\d|[1-9]?\\d)\\.(25[0-5]|2[0-4]\\d|1\\d\\d|[1-9]?\\d)\\.(25[0-5]|2[0-4]\\d|1\\d\\d|[1-9]?\\d)\\.(25[0-5]|2[0-4]\\d|1\\d\\d|[1-9]?\\d)(?:\/(2[0-6]))$",
                                        "message": "Invalid CIDR range. The address prefix must be in the range [20,26]."
                                    }
                                ]
                            },
                            "infoMessages": [],
                            "visible": "[equals(steps('networking').sectionHubSelector.deployHub, 'deployNew')]"
                        },
                        {
                            "name": "sectionHubExisting",
                            "type": "Microsoft.Common.Section",
                            "label": "Information for the existing Hub resources",
                            "visible": "[equals(steps('networking').sectionHubSelector.deployHub, 'useExisting')]",
                            "elements": []
                        },
                        {
                            "name": "vnetHubResourceId",
                            "type": "Microsoft.Common.TextBox",
                            "label": "Hub Vnet Resource Id",
                            "subLabel": "",
                            "defaultValue": "",
                            "toolTip": "Default is empty. If empty, then a new hub will be created. If given, no new hub will be created and we create the  peering between spoke and and existing hub vnet",
                            "constraints": {
                                "required": false,
                                "regex": "",
                                "validationMessage": "",
                                "validations": []
                            },
                            "infoMessages": [],
                            "visible": "[equals(steps('networking').sectionHubSelector.deployHub, 'useExisting')]"
                        },
                        {
                            "name": "firewallInternalIp",
                            "type": "Microsoft.Common.TextBox",
                            "label": "Firewall Internal IP",
                            "subLabel": "",
                            "defaultValue": "",
                            "toolTip": "Internal IP of the Azure firewall deployed in Hub. Used for creating UDR to route all vnet egress traffic through Firewall. If empty no UDR",
                            "constraints": {
                                "required": false,
                                "regex": "",
                                "validationMessage": "",
                                "validations": []
                            },
                            "infoMessages": [],
                            "visible": "[equals(steps('networking').sectionHubSelector.deployHub, 'useExisting')]"
                        },
                        {
                            "name": "sectionSpoke",
                            "type": "Microsoft.Common.Section",
                            "label": "CIDR Settings for the Spoke network and subnets",
                            "visible": true,
                            "elements": [
                                {
                                    "name": "textSpoke",
                                    "type": "Microsoft.Common.TextBlock",
                                    "visible": true,
                                    "options": {
                                        "text": "You can accept the default address spaces, as shown below, or you can use your own.",
                                        "link": {
                                            "label": "What address ranges can I use in my Virtual Networks?",
                                            "uri": "https://learn.microsoft.com/azure/virtual-network/virtual-networks-faq#what-address-ranges-can-i-use-in-my-vnets"
                                        }
                                    }
                                }
                            ]
                        },
                        {
                            "name": "vnetSpokeAddressSpace",
                            "type": "Microsoft.Common.TextBox",
                            "label": "Spoke Virtual Network Address Space",
                            "subLabel": "",
                            "defaultValue": "10.240.0.0/20",
                            "toolTip": "CIDR of the SPOKE vnet i.e. 192.168.0.0/24",
                            "constraints": {
                                "required": true,
                                "regex": "",
                                "validationMessage": "",
                                "validations": [
                                    {
                                        "regex": "^(25[0-5]|2[0-4]\\d|1\\d\\d|[1-9]?\\d)\\.(25[0-5]|2[0-4]\\d|1\\d\\d|[1-9]?\\d)\\.(25[0-5]|2[0-4]\\d|1\\d\\d|[1-9]?\\d)\\.(25[0-5]|2[0-4]\\d|1\\d\\d|[1-9]?\\d)(?:\/(1[0-9]|2[0-4]))$",
                                        "message": "Invalid CIDR range. The address prefix must be in the range [10,24]."
                                    }
                                ]
                            },
                            "infoMessages": [],
                            "visible": true
                        },
                        {
                            "name": "subnetSpokeAppSvcAddressSpaceAse",
                            "type": "Microsoft.Common.TextBox",
                            "label": "Spoke Subnet CIDR for Azure App Service",
                            "subLabel": "",
                            "defaultValue": "10.240.0.0/24",
                            "toolTip": "CIDR of the subnet that will hold the app services plan. Use a /24 network space if you wish to deploy ASEv3, otherwise use a /26 for multi tenant app service plan.",
                            "constraints": {
                                "required": true,
                                "regex": "",
                                "validationMessage": "",
                                "validations": [
                                    {
                                        "regex": "^(25[0-5]|2[0-4]\\d|1\\d\\d|[1-9]?\\d)\\.(25[0-5]|2[0-4]\\d|1\\d\\d|[1-9]?\\d)\\.(25[0-5]|2[0-4]\\d|1\\d\\d|[1-9]?\\d)\\.(25[0-5]|2[0-4]\\d|1\\d\\d|[1-9]?\\d)(?:\/(2[0-6]))$",
                                        "message": "Invalid CIDR range. The address prefix must be in the range [20,26]."
                                    }
                                ]
                            },
                            "infoMessages": [],
                            "visible": "[equals(steps('basics').appSvcPlanSection.deployAseV3, true)]"
                        },
                        {
                            "name": "subnetSpokeAppSvcAddressSpace",
                            "type": "Microsoft.Common.TextBox",
                            "label": "Spoke Subnet CIDR for Azure App Service",
                            "subLabel": "",
                            "defaultValue": "10.240.0.0/26",
                            "toolTip": "CIDR of the subnet that will hold the app services plan. Use a /24 network space if you wish to deploy ASEv3, otherwise use a /26 for multi tenant app service plan.",
                            "constraints": {
                                "required": true,
                                "regex": "",
                                "validationMessage": "",
                                "validations": [
                                    {
                                        "regex": "^(25[0-5]|2[0-4]\\d|1\\d\\d|[1-9]?\\d)\\.(25[0-5]|2[0-4]\\d|1\\d\\d|[1-9]?\\d)\\.(25[0-5]|2[0-4]\\d|1\\d\\d|[1-9]?\\d)\\.(25[0-5]|2[0-4]\\d|1\\d\\d|[1-9]?\\d)(?:\/(2[0-6]))$",
                                        "message": "Invalid CIDR range. The address prefix must be in the range [20,26]."
                                    }
                                ]
                            },
                            "infoMessages": [],
                            "visible": "[equals(steps('basics').appSvcPlanSection.deployAseV3, false)]"
                        },
                        {
                            "name": "subnetSpokeDevOpsAddressSpace",
                            "type": "Microsoft.Common.TextBox",
                            "label": "Spoke Subnet CIDR for Dev Ops agent (VM)",
                            "subLabel": "",
                            "defaultValue": "10.240.10.128/26",
                            "toolTip": "CIDR of the subnet that will hold devOps agents etc ",
                            "constraints": {
                                "required": true,
                                "regex": "",
                                "validationMessage": "",
                                "validations": [
                                    {
                                        "regex": "^(25[0-5]|2[0-4]\\d|1\\d\\d|[1-9]?\\d)\\.(25[0-5]|2[0-4]\\d|1\\d\\d|[1-9]?\\d)\\.(25[0-5]|2[0-4]\\d|1\\d\\d|[1-9]?\\d)\\.(25[0-5]|2[0-4]\\d|1\\d\\d|[1-9]?\\d)(?:\/(2[0-6]))$",
                                        "message": "Invalid CIDR range. The address prefix must be in the range [20,26]."
                                    }
                                ]
                            },
                            "infoMessages": [],
                            "visible": true
                        },
                        {
                            "name": "subnetSpokePrivateEndpointAddressSpace",
                            "type": "Microsoft.Common.TextBox",
                            "label": "Spoke Subnet CIDR for Azure Private Endpoints",
                            "subLabel": "",
                            "defaultValue": "10.240.11.0/24",
                            "toolTip": "CIDR of the subnet that will hold the private endpoints of the supporting services",
                            "constraints": {
                                "required": true,
                                "regex": "",
                                "validationMessage": "",
                                "validations": [
                                    {
                                        "regex": "^(25[0-5]|2[0-4]\\d|1\\d\\d|[1-9]?\\d)\\.(25[0-5]|2[0-4]\\d|1\\d\\d|[1-9]?\\d)\\.(25[0-5]|2[0-4]\\d|1\\d\\d|[1-9]?\\d)\\.(25[0-5]|2[0-4]\\d|1\\d\\d|[1-9]?\\d)(?:\/(2[0-6]))$",
                                        "message": "Invalid CIDR range. The address prefix must be in the range [20,26]."
                                    }
                                ]
                            },
                            "infoMessages": [],
                            "visible": true
                        }
                    ]
                },
                {
                    "name": "extra",
                    "label": "Jump-Box settings (VM)",
                    "elements": [
                        {
                            "name": "location",
                            "type": "Microsoft.Common.TextBox",
                            "label": "Location",
                            "subLabel": "",
                            "defaultValue": "[steps('basics').resourceScope.location.displayName]",
                            "toolTip": "Azure region where the resources will be deployed in",
                            "constraints": {
                                "required": false,
                                "regex": "",
                                "validationMessage": "",
                                "validations": []
                            },
                            "infoMessages": [],
                            "visible": false
                        },
                        {
                            "name": "numericSuffix",
                            "type": "Microsoft.Common.TextBox",
                            "label": "Numeric Suffix",
                            "subLabel": "",
                            "defaultValue": "",
                            "toolTip": "Optional. A numeric suffix (e.g. \"001\") to be appended on the naming generated for the resources. Defaults to empty.",
                            "constraints": {
                                "required": false,
                                "regex": "",
                                "validationMessage": "",
                                "validations": []
                            },
                            "infoMessages": [],
                            "visible": false
                        },
                        {
                            "name": "jumpBoxSection",
                            "type": "Microsoft.Common.Section",
                            "label": "Jump-box Virtual Machine/DevOps agent settings",
                            "elements": [
                                {
                                    "name": "deployJumpHost",
                                    "type": "Microsoft.Common.DropDown",
                                    "label": "Deploy Jump Box?",
                                    "subLabel": "",
                                    "defaultValue": "Yes",
                                    "toolTip": "set to true if you want to deploy a jumpbox/devops VM",
                                    "constraints": {
                                        "required": false,
                                        "allowedValues": [
                                            {
                                                "label": "Yes",
                                                "value": true
                                            },
                                            {
                                                "label": "No",
                                                "value": false
                                            }
                                        ],
                                        "validations": []
                                    },
                                    "infoMessages": [],
                                    "visible": true
                                },
                                {
                                    "name": "windowsVmCredentials",
                                    "type": "Microsoft.Common.TextBlock",
                                    "visible": "[equals(steps('extra').jumpBoxSection.deployJumpHost, true)]",
                                    "options": {
                                        "text": "Give the CredentialsCombo for your windows Jump-box. The VM will be AAD Joined, so you can use your AAD credentials to login. The password must contain at least 12 characters, with at least 1 uppercase, 1 lowercase and 1 number.",
                                        "link": {
                                            "label": "Learn more for Windows VM Password Policy",
                                            "uri": "https://learn.microsoft.com/en-us/azure/virtual-machines/windows/faq#what-are-the-password-requirements-when-creating-a-vm-"
                                        }
                                    }
                                },
                                {
                                    "name": "adminUsername",
                                    "type": "Microsoft.Compute.UserNameTextBox",
                                    "label": "Admin Username",
                                    "defaultValue": "azureuser",
                                    "toolTip": "",
                                    "constraints": {
                                        "required": true,
                                        "regex": "^[a-z0-9A-Z]{8,15}$",
                                        "validationMessage": "Only alphanumeric characters are allowed, and the value must be 8-15 characters long."
                                    },
                                    "osPlatform": "Windows",
                                    "visible": "[equals(steps('extra').jumpBoxSection.deployJumpHost, true)]"
                                },
                                {
                                    "name": "vmCredentials",
                                    "type": "Microsoft.Compute.CredentialsCombo",
                                    "label": {
                                        "password": "Password",
                                        "confirmPassword": "Confirm password"
                                    },
                                    "toolTip": {
                                        "password": ""
                                    },
                                    "constraints": {
                                        "required": true,
                                        "customPasswordRegex": "^(?=.*\\d)(?=.*[a-z])(?=.*[A-Z])[\\w~@#$%^&*+=|{}:;!.?\\()\\[\\]-]{12,}$",
                                        "customValidationMessage": "The password must contain at least 12 characters, with at least 1 uppercase, 1 lowercase and 1 number."
                                    },
                                    "options": {
                                        "hideConfirmation": false
                                    },
                                    "osPlatform": "Windows",
                                    "visible": "[equals(steps('extra').jumpBoxSection.deployJumpHost, true)]"
                                }
                            ]
                        },                           
                        {
                            "name": "sectionAdditionalTools",
                            "type": "Microsoft.Common.Section",
                            "label": "Post-Deployment installation of additional tools",
                            "visible": "[equals(steps('extra').jumpBoxSection.deployJumpHost, true)]",
                            "elements": [
                                {
                                    "name": "txtBlockPostDeploymentInfo",
                                    "type": "Microsoft.Common.TextBlock",
                                    "visible": "[equals(steps('extra').jumpBoxSection.deployJumpHost, true)]",
                                    "options": {
                                        "text": "Below you can select if you wish to deploy some additional tools on the jump-box VM, i.e. azure cli, azure developer cli, git, sql server management studio. Have in mind that the more the tools you select, the more time it will take for the deployment to complete."
                                    }
                                },
                                {
                                    "name": "deployClis",
                                    "type": "Microsoft.Common.DropDown",
                                    "label": "Install useful CLIs (Azure, AZD, and Git)?",
                                    "subLabel": "",
                                    "defaultValue": "No",
                                    "toolTip": "set to true if you want to install CLIs on the jump-box VM",
                                    "constraints": {
                                        "required": false,
                                        "allowedValues": [
                                            {
                                                "label": "Yes",
                                                "value": true
                                            },
                                            {
                                                "label": "No",
                                                "value": false
                                            }
                                        ],
                                        "validations": []
                                    },
                                    "infoMessages": [],
                                    "visible": "[equals(steps('extra').jumpBoxSection.deployJumpHost, true)]"
                                },
                                {
                                    "name": "deploySsms",
                                    "type": "Microsoft.Common.DropDown",
                                    "label": "install Sql Server Management Studio (SSMS)?",
                                    "subLabel": "",
                                    "defaultValue": "No",
                                    "toolTip": "set to true if you want install Sql Server Management Studio (SSMS) on the jump-box VM",
                                    "constraints": {
                                        "required": false,
                                        "allowedValues": [
                                            {
                                                "label": "Yes",
                                                "value": true
                                            },
                                            {
                                                "label": "No",
                                                "value": false
                                            }
                                        ],
                                        "validations": []
                                    },
                                    "infoMessages": [],
                                    "visible": "[equals(steps('extra').jumpBoxSection.deployJumpHost, true)]"
                                }
                            ]
                        },
                        {
                            "name": "jumpBoxGithubRunnerSection",
                            "type": "Microsoft.Common.Section",
                            "label": "Jump-box GitHub Runner Settings",
                            "elements": [
                                {
                                    "name": "deployGitHubRunner",
                                    "type": "Microsoft.Common.DropDown",
                                    "label": "Install Github Runner?",
                                    "subLabel": "",
                                    "defaultValue": "No",
                                    "toolTip": "set to true if you want to deploy selft hosted GitHub Actions runner",
                                    "constraints": {
                                        "required": false,
                                        "allowedValues": [
                                            {
                                                "label": "Yes",
                                                "value": true
                                            },
                                            {
                                                "label": "No",
                                                "value": false
                                            }
                                        ],
                                        "validations": []
                                    },
                                    "infoMessages": [],
                                    "visible": true
                                },
                                {
                                    "name": "githubRepositoryUrl",
                                    "type": "Microsoft.Common.TextBox",
                                    "label": "GitHub Repository URL",
                                    "defaultValue": "",
                                    "toolTip": "The URL of the Github repository to use for the Github Actions Runner. If this parameter is provided, then github_token must also be provided.",
                                    "constraints": {
                                        "required": false,
                                        "regex": "",
                                        "validationMessage": "",
                                        "validations": []
                                    },
                                    "infoMessages": [],
                                    "visible": "[equals(steps('extra').jumpBoxGithubRunnerSection.deployGitHubRunner, true)]"
                                },
                                {
                                    "name": "githubToken",
                                    "type": "Microsoft.Common.TextBox",
                                    "label": "GitHub Token",
                                    "defaultValue": "",
                                    "toolTip": "The GitHub token to use for the Github Actions Runner. If this parameter is provided, then github_repository_url must also be provided.",
                                    "constraints": {
                                        "required": false,
                                        "regex": "",
                                        "validationMessage": "",
                                        "validations": []
                                    },
                                    "infoMessages": [],
                                    "visible": "[equals(steps('extra').jumpBoxGithubRunnerSection.deployGitHubRunner, true)]"
                                }
                            ],
                            "visible": "[equals(steps('extra').jumpBoxSection.deployJumpHost, true)]"
                        },
                        {
                            "name": "jumpBoxAzDoAgentSection",
                            "type": "Microsoft.Common.Section",
                            "label": "Azure DevOps Self Hosted Agent Settings",
                            "elements": [
                                {
                                    "name": "deployAzDoSelfHostedAgent",
                                    "type": "Microsoft.Common.DropDown",
                                    "label": "Install Azure DevOps Self Hosted Agent?",
                                    "subLabel": "",
                                    "defaultValue": "No",
                                    "toolTip": "set to true if you want to deploy self hosted agent for Azure DevOps",
                                    "constraints": {
                                        "required": false,
                                        "allowedValues": [
                                            {
                                                "label": "Yes",
                                                "value": true
                                            },
                                            {
                                                "label": "No",
                                                "value": false
                                            }
                                        ],
                                        "validations": []
                                    },
                                    "infoMessages": [],
                                    "visible": true
                                },
                                {
                                    "name": "adoOrganization",
                                    "type": "Microsoft.Common.TextBox",
                                    "label": "URL of the Azure DevOps organization",
                                    "defaultValue": "",
                                    "toolTip": "The URL of the Azure DevOps organization to use for the Azure DevOps Agent. If this parameter is provided, then ado_token must also be provided",
                                    "constraints": {
                                        "required": false,
                                        "regex": "",
                                        "validationMessage": "",
                                        "validations": []
                                    },
                                    "infoMessages": [],
                                    "visible": "[equals(steps('extra').jumpBoxAzDoAgentSection.deployAzDoSelfHostedAgent, true)]"
                                },
                                {
                                    "name": "adoToken",
                                    "type": "Microsoft.Common.TextBox",
                                    "label": "Azure DevOps Token",
                                    "defaultValue": "",
                                    "toolTip": "The Azure DevOps token to use for the Azure DevOps Agent. If this parameter is provided, then ado_organization must also be provided.",
                                    "constraints": {
                                        "required": false,
                                        "regex": "",
                                        "validationMessage": "",
                                        "validations": []
                                    },
                                    "infoMessages": [],
                                    "visible": "[equals(steps('extra').jumpBoxAzDoAgentSection.deployAzDoSelfHostedAgent, true)]"
                                }
                            ],
                            "visible": "[equals(steps('extra').jumpBoxSection.deployJumpHost, true)]"
                        }
                    ]
                },
                {
                    "name": "SQL",
                    "label": "Azure SQL settings",
                    "elements": [
                        {
                            "name": "sqlServerIntroSection",
                            "type": "Microsoft.Common.Section",
                            "label": "Azure SQL Server deployment feature flag",
                            "elements": [
                                {
                                    "name": "sqlServerIntro",
                                    "type": "Microsoft.Common.TextBlock",
                                    "visible": true,
                                    "options": {
                                        "text": "Select if you wish to deploy an Azure SQL Server with a default database. This will require more time in the deployment."
                                    }
                                },
                                {
                                    "name": "deployAzureSql",
                                    "type": "Microsoft.Common.DropDown",
                                    "label": "Deploy Azure Sql Server?",
                                    "subLabel": "",
                                    "defaultValue": "No",
                                    "toolTip": "Set to true if you want to deploy a azure SQL server and default database",
                                    "constraints": {
                                        "required": false,
                                        "allowedValues": [
                                            {
                                                "label": "Yes",
                                                "value": true
                                            },
                                            {
                                                "label": "No",
                                                "value": false
                                            }
                                        ],
                                        "validations": []
                                    },
                                    "infoMessages": [],
                                    "visible": true
                                }
                            ]
                        },
                        {
                            "name": "sqlServerDeploySection",
                            "type": "Microsoft.Common.Section",
                            "label": "SQL Server settings",
                            "visible": "[equals(steps('SQL').sqlServerIntroSection.deployAzureSql, true)]",
                            "elements": [
                                {
                                    "name": "sqlServerAuthentication",
                                    "type": "Microsoft.Common.TextBlock",
                                    "visible": true,
                                    "options": {
                                        "text": "Select the authentication method for the SQL Server administrator. Azure AD for SQL Server administrator authentication is suggested."
                                    }
                                },
                                {
                                    "name": "azureSqlAuthentication",
                                    "type": "Microsoft.Common.DropDown",
                                    "label": "Azure Sql Server Authentication",
                                    "subLabel": "",
                                    "defaultValue": "Azure AD",
                                    "toolTip": "Select Azure AD for SQL Server administrator authentication for better security and passwordless access. If you select SQL Server local user, you will need to provide a password for the SQL Server administrator.",
                                    "constraints": {
                                        "required": false,
                                        "allowedValues": [
                                            {
                                                "label": "Azure AD",
                                                "value": "AAD"
                                            },
                                            {
                                                "label": "SQL Server local user",
                                                "value": "local"
                                            }
                                        ],
                                        "validations": []
                                    },
                                    "infoMessages": [],
                                    "visible": true
                                },
                                {
                                    "name": "sqlServerAdministratorsExplanation",
                                    "type": "Microsoft.Common.TextBlock",
                                    "visible": "[equals(steps('SQL').sqlServerDeploySection.azureSqlAuthentication, 'AAD')]",
                                    "options": {
                                        "text": "Replace AAD_SQL_ADMIN_GROUP with Azure AD group where your Azure administrators are members, sid value (xxxx-xxxx-xxxx-xxxx-xxxx) with Azure AD object ID of that group. The current tenantId value is already filled in."
                                    }
                                },
                                {
                                    "name": "sqlServerAdministrators",
                                    "type": "Microsoft.Common.TextBox",
                                    "label": "Sql Server Administrators",
                                    "subLabel": "",
                                    "defaultValue": "[concat('{\n\t\"login\": \"AAD_SQL_ADMIN_GROUP\",\n\t\"sid\": \"xxxx-xxxx-xxxx-xxxx-xxxx\",\n\t\"tenantId\": \"', steps('basics').resourceScope.subscription.tenantId, '\"\n}')]",
                                    "multiLine": true,
                                    "toolTip": "Replace AAD_SQL_ADMIN_GROUP with Azure AD group where your Azure administrators are members, sid value with Azure AD object ID of that group and tenantId value with Azure AD tenant ID where the group is located",
                                    "constraints": {
                                        "required": false,
                                        "regex": "",
                                        "validationMessage": "",
                                        "validations": []
                                    },
                                    "infoMessages": [],
                                    "visible": "[equals(steps('SQL').sqlServerDeploySection.azureSqlAuthentication, 'AAD')]"
                                },
                                {
                                    "name": "sqlAdminLogin",
                                    "type": "Microsoft.Common.TextBox",
                                    "label": "Sql Admin Login",
                                    "subLabel": "",
                                    "defaultValue": "sqluser",
                                    "toolTip": "Conditional. If sqlServerAdministrators is given, this is not required. ",
                                    "constraints": {
                                        "required": false,
                                        "regex": "",
                                        "validationMessage": "",
                                        "validations": []
                                    },
                                    "infoMessages": [],
                                    "visible": "[equals(steps('SQL').sqlServerDeploySection.azureSqlAuthentication, 'local')]"
                                },
                                {
                                    "name": "sqlAdminPassword",
                                    "type": "Microsoft.Common.PasswordBox",
                                    "label": {
                                        "password": "Sql Admin Password",
                                        "confirmPassword": "Confirm password"
                                    },
                                    "defaultValue": "[newGuid()]",
                                    "toolTip": "Conditional. If sqlServerAdministrators is given, this is not required -check password policy: https://learn.microsoft.com/en-us/sql/relational-databases/security/password-policy?view=azuresqldb-current",
                                    "constraints": {
                                        "required": false,
                                        "regex": "",
                                        "validationMessage": "",
                                        "validations": []
                                    },
                                    "options": {
                                        "hideConfirmation": true
                                    },
                                    "visible": "[equals(steps('SQL').sqlServerDeploySection.azureSqlAuthentication, 'local')]"
                                }
                            ]
                        }
                    ]
                },
                {
                    "name": "flags",
                    "label": "Deployment feature flags",
                    "elements": [
                        {
                            "name": "enableEgressLockdown",
                            "type": "Microsoft.Common.DropDown",
                            "label": "Enable Egress Lockdown",
                            "subLabel": "",
                            "defaultValue": "false",
                            "toolTip": "set to true if you want to intercept all outbound traffic with azure firewall",
                            "constraints": {
                                "required": false,
                                "allowedValues": [
                                    {
                                        "label": "true",
                                        "value": true
                                    },
                                    {
                                        "label": "false",
                                        "value": false
                                    }
                                ],
                                "validations": []
                            },
                            "infoMessages": [],
                            "visible": true
                        },
                        {
                            "name": "deployRedis",
                            "type": "Microsoft.Common.DropDown",
                            "label": "Deploy Redis",
                            "subLabel": "",
                            "defaultValue": "false",
                            "toolTip": "set to true if you want to deploy a redis cache",
                            "constraints": {
                                "required": false,
                                "allowedValues": [
                                    {
                                        "label": "true",
                                        "value": true
                                    },
                                    {
                                        "label": "false",
                                        "value": false
                                    }
                                ],
                                "validations": []
                            },
                            "infoMessages": [],
                            "visible": true
                        },
                        {
                            "name": "deployAppConfig",
                            "type": "Microsoft.Common.DropDown",
                            "label": "Deploy App Config",
                            "subLabel": "",
                            "defaultValue": "false",
                            "toolTip": "set to true if you want to deploy application configuration",
                            "constraints": {
                                "required": false,
                                "allowedValues": [
                                    {
                                        "label": "true",
                                        "value": true
                                    },
                                    {
                                        "label": "false",
                                        "value": false
                                    }
                                ],
                                "validations": []
                            },
                            "infoMessages": [],
                            "visible": true
                        },
                        {
                            "name": "autoApproveAfdPrivateEndpoint",
                            "type": "Microsoft.Common.DropDown",
                            "label": "Auto Approve Afd Private Endpoint",
                            "subLabel": "",
                            "defaultValue": "true",
                            "toolTip": "set to true if you want to auto approve the Private Endpoint of the AFD",
                            "constraints": {
                                "required": false,
                                "allowedValues": [
                                    {
                                        "label": "true",
                                        "value": true
                                    },
                                    {
                                        "label": "false",
                                        "value": false
                                    }
                                ],
                                "validations": []
                            },
                            "infoMessages": [],
                            "visible": true
                        }, 
                        {
                            "name": "openAiInfoTitle",
                            "type": "Microsoft.Common.Section",
                            "label": "Azure OpenAI Feature Flag",
                            "elements": []
                        },
                        {
                            "name": "openAiInfo",
                            "type": "Microsoft.Common.TextBlock",
                            "visible": true,
                            "options": {
                                "text": "Please be informed that currently Azure OpenAI is in preview and only available in limited regions. Also your azure subscription needs to be allow-listed.",
                                "link": {
                                    "label": "Azure OpenAI Prerequisites",
                                    "uri": "https://learn.microsoft.com/azure/ai-services/openai/chatgpt-quickstart#prerequisites"
                                }
                            }
                        },
                        {
                            "name": "deployOpenAI",
                            "type": "Microsoft.Common.DropDown",
                            "label": "Deploy OpenAI",
                            "subLabel": "what is that??",
                            "defaultValue": "false",
                            "toolTip": "set to true if you want to deploy OpenAI",
                            "constraints": {
                                "required": false,
                                "allowedValues": [
                                    {
                                        "label": "true",
                                        "value": true
                                    },
                                    {
                                        "label": "false",
                                        "value": false
                                    }
                                ],
                                "validations": []
                            },
                            "infoMessages": [],
                            "visible": true
                        }
                    ]
                }
            ]
        },
        "outputs": {
            "parameters": {
                "workloadName": "[steps('basics').workloadName]",
                "location": "[steps('extra').location]",
                "environmentName": "[steps('basics').environmentName]",
                "vnetHubAddressSpace": "[steps('networking').vnetHubAddressSpace]",
                "subnetHubFirewallAddressSpace": "[steps('networking').subnetHubFirewallAddressSpace]",
                "subnetHubBastionAddressSpace": "[steps('networking').subnetHubBastionAddressSpace]",
                "vnetSpokeAddressSpace": "[steps('networking').vnetSpokeAddressSpace]",
                "subnetSpokeAppSvcAddressSpace": "[if( equals ( steps('basics').appSvcPlanSection.deployAseV3, true), steps('networking').subnetSpokeAppSvcAddressSpaceAse , steps('networking').subnetSpokeAppSvcAddressSpace )]",
                "subnetSpokeDevOpsAddressSpace": "[steps('networking').subnetSpokeDevOpsAddressSpace]",
                "subnetSpokePrivateEndpointAddressSpace": "[steps('networking').subnetSpokePrivateEndpointAddressSpace]",
                "numericSuffix": "[steps('extra').numericSuffix]",
                "vnetHubResourceId": "[steps('networking').vnetHubResourceId]",
                "firewallInternalIp": "[steps('networking').firewallInternalIp]",
                "deployAseV3": "[steps('basics').appSvcPlanSection.deployAseV3]",
                "webAppPlanSku": "[if( equals ( steps('basics').appSvcPlanSection.deployAseV3, true), steps('basics').appSvcPlanSection.webAppPlanSkuAse , steps('basics').appSvcPlanSection.webAppPlanSku )]",
                "webAppBaseOs": "[steps('basics').appSvcPlanSection.webAppBaseOs]",
                "adminUsername": "[steps('extra').jumpBoxSection.adminUsername]",
                "adminPassword": "[if( equals ( steps('extra').jumpBoxSection.deployJumpHost, true), steps('extra').jumpBoxSection.vmCredentials.password , 'Pass@word123$' )]",
                "sqlServerAdministrators": "[steps('SQL').sqlServerDeploySection.sqlServerAdministrators]",
                "sqlAdminLogin": "[steps('SQL').sqlServerDeploySection.sqlAdminLogin]",
                "sqlAdminPassword": "[steps('SQL').sqlServerDeploySection.sqlAdminPassword]",
                "deployAzureSql": "[steps('SQL').sqlServerIntroSection.deployAzureSql]",
                "deployJumpHost": "[steps('extra').jumpBoxSection.deployJumpHost]",
                "enableEgressLockdown": "[steps('flags').enableEgressLockdown]",
                "deployRedis": "[steps('flags').deployRedis]",
                "deployAppConfig": "[steps('flags').deployAppConfig]",
                "autoApproveAfdPrivateEndpoint": "[steps('flags').autoApproveAfdPrivateEndpoint]",
<<<<<<< HEAD
=======
                "deployOpenAI": "[steps('flags').deployOpenAI]",
>>>>>>> fa870b94
                "githubRepository": "[if( equals ( steps('extra').jumpBoxGithubRunnerSection.deployGitHubRunner, true), steps('extra').jumpBoxGithubRunnerSection.githubRepositoryUrl , '' )]",
                "githubToken": "[if( equals ( steps('extra').jumpBoxGithubRunnerSection.deployGitHubRunner, true), steps('extra').jumpBoxGithubRunnerSection.githubToken , '' )]",
                "adoOrganization": "[if( equals ( steps('extra').jumpBoxAzDoAgentSection.deployAzDoSelfHostedAgent, true), steps('extra').jumpBoxAzDoAgentSection.adoOrganization , '' )]",
                "adoToken": "[if( equals ( steps('extra').jumpBoxAzDoAgentSection.deployAzDoSelfHostedAgent, true), steps('extra').jumpBoxAzDoAgentSection.adoToken , '' )]",
                "installClis": "[steps('extra').sectionAdditionalTools.deployClis]",
                "installSsms": "[steps('extra').sectionAdditionalTools.deploySsms]"

                
                
            },
            "kind": "Subscription",
            "location": "[steps('basics').resourceScope.location.name]",
            "subscriptionId": "[steps('basics').resourceScope.subscription.id]"
        }
    }
}<|MERGE_RESOLUTION|>--- conflicted
+++ resolved
@@ -1178,10 +1178,7 @@
                 "deployRedis": "[steps('flags').deployRedis]",
                 "deployAppConfig": "[steps('flags').deployAppConfig]",
                 "autoApproveAfdPrivateEndpoint": "[steps('flags').autoApproveAfdPrivateEndpoint]",
-<<<<<<< HEAD
-=======
                 "deployOpenAI": "[steps('flags').deployOpenAI]",
->>>>>>> fa870b94
                 "githubRepository": "[if( equals ( steps('extra').jumpBoxGithubRunnerSection.deployGitHubRunner, true), steps('extra').jumpBoxGithubRunnerSection.githubRepositoryUrl , '' )]",
                 "githubToken": "[if( equals ( steps('extra').jumpBoxGithubRunnerSection.deployGitHubRunner, true), steps('extra').jumpBoxGithubRunnerSection.githubToken , '' )]",
                 "adoOrganization": "[if( equals ( steps('extra').jumpBoxAzDoAgentSection.deployAzDoSelfHostedAgent, true), steps('extra').jumpBoxAzDoAgentSection.adoOrganization , '' )]",
