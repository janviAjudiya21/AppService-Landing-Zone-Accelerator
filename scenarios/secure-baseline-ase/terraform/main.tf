<<<<<<< HEAD

=======
>>>>>>> 9c13e222
locals {
  // Variables
  resourceSuffix              = "${var.workloadName}-${var.environment}-${var.location}-001"
  networkingResourceGroupName = "rgtf-networking-${local.resourceSuffix}"
  sharedResourceGroupName     = "rgtf-shared-${local.resourceSuffix}"
  aseResourceGroupName        = "rgtf-ase-${local.resourceSuffix}"
}

resource "azurerm_resource_group" "networkrg" {
  name     = local.networkingResourceGroupName
  location = var.location
}

resource "azurerm_resource_group" "sharedrg" {
  name     = local.sharedResourceGroupName
  location = var.location
}

resource "azurerm_resource_group" "aserg" {
  name     = local.aseResourceGroupName
  location = var.location
}<|MERGE_RESOLUTION|>--- conflicted
+++ resolved
@@ -1,7 +1,3 @@
-<<<<<<< HEAD
-
-=======
->>>>>>> 9c13e222
 locals {
   // Variables
   resourceSuffix              = "${var.workloadName}-${var.environment}-${var.location}-001"
