<<<<<<< HEAD
locals {
  // Variables
  resourceSuffix              = "${var.workloadName}-${var.environment}-${var.location}-001"
  networkingResourceGroupName = "rgtf-networking-${local.resourceSuffix}"
  sharedResourceGroupName     = "rgtf-shared-${local.resourceSuffix}"
  aseResourceGroupName        = "rgtf-ase-${local.resourceSuffix}"
}

resource "azurerm_resource_group" "networkrg" {
  name     = local.networkingResourceGroupName
  location = var.location
}

resource "azurerm_resource_group" "sharedrg" {
  name     = local.sharedResourceGroupName
  location = var.location
}

resource "azurerm_resource_group" "aserg" {
  name     = local.aseResourceGroupName
  location = var.location
}
=======
terraform {
  required_providers {
    azurerm = {
      source  = "hashicorp/azurerm"
      version = "= 3.9.0"
    }

  }
}

provider "azurerm" {
  features {}
  disable_terraform_partner_id = false
  partner_id                   = "cf7e9f0a-f872-49db-b72f-f2e318189a6d"
}

locals {
  // Variables
  resourceSuffix              = "${var.workloadName}-${var.environment}-${var.location}-001"
  networkingResourceGroupName = "rgtf-networking-${local.resourceSuffix}"
  sharedResourceGroupName     = "rgtf-shared-${local.resourceSuffix}"
  aseResourceGroupName        = "rgtf-ase-${local.resourceSuffix}"
}

resource "azurerm_resource_group" "networkrg" {
  name     = local.networkingResourceGroupName
  location = var.location
}

resource "azurerm_resource_group" "sharedrg" {
  name     = local.sharedResourceGroupName
  location = var.location
}

resource "azurerm_resource_group" "aserg" {
  name     = local.aseResourceGroupName
  location = var.location
}
>>>>>>> 45255efc
<|MERGE_RESOLUTION|>--- conflicted
+++ resolved
@@ -1,4 +1,3 @@
-<<<<<<< HEAD
 locals {
   // Variables
   resourceSuffix              = "${var.workloadName}-${var.environment}-${var.location}-001"
@@ -20,44 +19,4 @@
 resource "azurerm_resource_group" "aserg" {
   name     = local.aseResourceGroupName
   location = var.location
-}
-=======
-terraform {
-  required_providers {
-    azurerm = {
-      source  = "hashicorp/azurerm"
-      version = "= 3.9.0"
-    }
-
-  }
-}
-
-provider "azurerm" {
-  features {}
-  disable_terraform_partner_id = false
-  partner_id                   = "cf7e9f0a-f872-49db-b72f-f2e318189a6d"
-}
-
-locals {
-  // Variables
-  resourceSuffix              = "${var.workloadName}-${var.environment}-${var.location}-001"
-  networkingResourceGroupName = "rgtf-networking-${local.resourceSuffix}"
-  sharedResourceGroupName     = "rgtf-shared-${local.resourceSuffix}"
-  aseResourceGroupName        = "rgtf-ase-${local.resourceSuffix}"
-}
-
-resource "azurerm_resource_group" "networkrg" {
-  name     = local.networkingResourceGroupName
-  location = var.location
-}
-
-resource "azurerm_resource_group" "sharedrg" {
-  name     = local.sharedResourceGroupName
-  location = var.location
-}
-
-resource "azurerm_resource_group" "aserg" {
-  name     = local.aseResourceGroupName
-  location = var.location
-}
->>>>>>> 45255efc
+}