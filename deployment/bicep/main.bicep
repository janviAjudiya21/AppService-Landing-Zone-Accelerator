targetScope='subscription'
param workloadName string
var location = deployment().location
@description('The environment for which the deployment is being executed')
@allowed([
  'dev'
  'uat'
  'prod'
  'dr'
])
param environment string

// parameters for azure devops agent 
param vmazdevopsUsername string
param vmazdevopsPassword string
param azureDevOpsAccount string
param personalAccessToken string

// temporary need to specify the aseLocation as "West Europe" and not as "westeurope"
param aseLocation string

// Variables
var resourceSuffix = '${workloadName}-${environment}-${location}-001'
var vmSuffix=environment
// RG Names Declaration
var networkingResourceGroupName = 'rg-networking-${resourceSuffix}'
var sharedResourceGroupName = 'rg-shared-${resourceSuffix}'
var aseResourceGroupName = 'rg-ase-${resourceSuffix}'
// Create resources name using these objects and pass it as a params in module
var sharedResourceGroupResources = {
  'appInsightsName':'appi-${resourceSuffix}'
  'logAnalyticsWorkspaceName': 'log-${resourceSuffix}'
  'environmentName': environment
  'resourceSuffix' : resourceSuffix
  'vmSuffix' : vmSuffix
  'keyVaultName':'kv-${workloadName}-${environment}' // Must be between 3-24 alphanumeric characters 
}



resource networkingRG 'Microsoft.Resources/resourceGroups@2021-04-01' = {
  name: networkingResourceGroupName
  location: location
}




resource aseResourceGroup 'Microsoft.Resources/resourceGroups@2021-04-01' = {
  name: aseResourceGroupName
  location: location
}








resource sharedRG 'Microsoft.Resources/resourceGroups@2021-04-01' = {
  name: sharedResourceGroupName
  location: location
}



module networking 'networking.bicep' = {
  name: 'networkingresources'
  scope: resourceGroup(networkingRG.name)
  params: {
    workloadName: workloadName
    environment: environment
  }
}

var jumpboxSubnetId= networking.outputs.jumpBoxSubnetid
var agentSubnetId=networking.outputs.devOpsSubnetid

module shared './shared/shared.bicep' = {  dependsOn: [
    networking
  ]
  name: 'sharedresources'
  scope: resourceGroup(sharedRG.name)
  params: {
    location: location
    sharedResourceGroupResources : sharedResourceGroupResources
    jumpboxSubnetId: jumpboxSubnetId
    agentSubnetId: agentSubnetId
    vmazdevopsPassword:vmazdevopsPassword
    vmazdevopsUsername: vmazdevopsUsername
    personalAccessToken: personalAccessToken
    azureDevOpsAccount: azureDevOpsAccount
    resourceGroupName: sharedRG.name
  }
}

module ase 'ase.bicep' = {
  dependsOn: [
    networking
    shared
  ]
  scope: resourceGroup(aseResourceGroup.name)
  name: 'aseresources'
  params: {
<<<<<<< HEAD
    location: 'westus2'
=======
    location: location
    aseLocation: aseLocation
>>>>>>> 37440a45
    workloadName: workloadName
    environment: environment
    aseSubnetName: networking.outputs.aseSubnetName
    aseSubnetId: networking.outputs.aseSubnetid
  }
}<|MERGE_RESOLUTION|>--- conflicted
+++ resolved
@@ -103,12 +103,8 @@
   scope: resourceGroup(aseResourceGroup.name)
   name: 'aseresources'
   params: {
-<<<<<<< HEAD
-    location: 'westus2'
-=======
     location: location
     aseLocation: aseLocation
->>>>>>> 37440a45
     workloadName: workloadName
     environment: environment
     aseSubnetName: networking.outputs.aseSubnetName
