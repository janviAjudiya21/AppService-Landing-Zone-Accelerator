--- conflicted
+++ resolved
@@ -16,17 +16,14 @@
 param accountName string
 param personalAccessToken string
 
-<<<<<<< HEAD
 @description('The environment for which the deployment is being executed')
 @allowed([
   'github'
   'azuredevops'
 ])
 param orgtype string
-=======
 // temporary need to specify the aseLocation as "West Europe" and not as "westeurope"
 param aseLocation string
->>>>>>> 37440a45
 
 // Variables
 var resourceSuffix = '${workloadName}-${environment}-${location}-001'
