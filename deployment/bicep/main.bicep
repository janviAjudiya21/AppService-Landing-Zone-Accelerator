--- conflicted
+++ resolved
@@ -71,8 +71,9 @@
   }
 }
 
-var jumpboxSubnetId= networking.outputs.jumpBoxSubnetId
-var agentSubnetId=networking.outputs.devOpsSubnetId
+var jumpboxSubnetId= networking.outputs.jumpBoxSubnetid
+var agentSubnetId=networking.outputs.devOpsSubnetid
+
 module shared './shared/shared.bicep' = {  dependsOn: [
     networking
   ]
@@ -91,23 +92,6 @@
   }
 }
 
-<<<<<<< HEAD
-// module ase 'ase.bicep' = {
-//   dependsOn: [
-//     networking
-//     shared
-//   ]
-//   scope: resourceGroup(aseResourceGroup.name)
-//   name: 'aseresources'
-//   params: {
-//     location: location
-//     workloadName: workloadName
-//     environment: environment
-//     aseSubnetName: networking.outputs.aseSubnetName
-//     aseSubnetId: '${networking.outputs.spokeVNetId}/subnets/${networking.outputs.aseSubnetName}'
-//   }
-// }
-=======
 module ase 'ase.bicep' = {
   dependsOn: [
     networking
@@ -122,5 +106,4 @@
     aseSubnetName: networking.outputs.aseSubnetName
     aseSubnetId: networking.outputs.aseSubnetid
   }
-}
->>>>>>> 4c202b55
+}